--- conflicted
+++ resolved
@@ -43,15 +43,8 @@
             self.results.append(value)
 
     def accumulate(self):
-<<<<<<< HEAD
-        # print('debug:', self.results)
         if paddle.distributed.get_world_size() > 1:
             results = paddle.to_tensor(self.results)
-            # print(results)
-=======
-        if paddle.distributed.get_world_size() > 1:
-            results = paddle.to_tensor(self.results)
->>>>>>> 058faa87
             results_list = []
             paddle.distributed.all_gather(results_list, results)
             self.results = paddle.concat(results_list).numpy()

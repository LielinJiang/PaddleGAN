# Copyright (c) 2020 PaddlePaddle Authors. All Rights Reserve.
#
# Licensed under the Apache License, Version 2.0 (the "License");
# you may not use this file except in compliance with the License.
# You may obtain a copy of the License at
#
#     http://www.apache.org/licenses/LICENSE-2.0
#
# Unless required by applicable law or agreed to in writing, software
# distributed under the License is distributed on an "AS IS" BASIS,
# WITHOUT WARRANTIES OR CONDITIONS OF ANY KIND, either express or implied.
# See the License for the specific language governing permissions and
# limitations under the License.

from .resnet import ResnetGenerator
from .unet import UnetGenerator
from .rrdb_net import RRDBNet
from .makeup import GeneratorPSGANAttention
from .deep_conv import DeepConvGenerator, ConditionalDeepConvGenerator
from .resnet_ugatit import ResnetUGATITGenerator
from .dcgenerator import DCGenerator
from .generater_animegan import AnimeGenerator, AnimeGeneratorLite
from .wav2lip import Wav2Lip
from .lesrcnn import LESRCNNGenerator
from .resnet_ugatit_p2c import ResnetUGATITP2CGenerator
from .generator_styleganv2 import StyleGANv2Generator
from .generator_pixel2style2pixel import Pixel2Style2Pixel
from .drn import DRNGenerator
from .generator_starganv2 import StarGANv2Generator, StarGANv2Style, StarGANv2Mapping, FAN
from .edvr import EDVRNet
from .generator_firstorder import FirstOrderGenerator
from .generater_lapstyle import DecoderNet, Encoder, RevisionNet
<<<<<<< HEAD
from .basicvsr import BasicVSRNet
=======
from .mpr import MPRNet
>>>>>>> 058faa87
<|MERGE_RESOLUTION|>--- conflicted
+++ resolved
@@ -30,8 +30,5 @@
 from .edvr import EDVRNet
 from .generator_firstorder import FirstOrderGenerator
 from .generater_lapstyle import DecoderNet, Encoder, RevisionNet
-<<<<<<< HEAD
 from .basicvsr import BasicVSRNet
-=======
-from .mpr import MPRNet
->>>>>>> 058faa87
+from .mpr import MPRNet
--- conflicted
+++ resolved
@@ -18,8 +18,5 @@
 from .srgan_model import SRGANModel
 from .sr_model import SRModel
 from .makeup_model import MakeupModel
-<<<<<<< HEAD
 from .ugatit_model import UGATITModel
-=======
-from .dc_gan_model import DCGANModel
->>>>>>> 37eda2ca
+from .dc_gan_model import DCGANModel
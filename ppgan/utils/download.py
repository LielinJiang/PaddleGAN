#   Copyright (c) 2020 PaddlePaddle Authors. All Rights Reserve.
#
# Licensed under the Apache License, Version 2.0 (the "License");
# you may not use this file except in compliance with the License.
# You may obtain a copy of the License at
#
#     http://www.apache.org/licenses/LICENSE-2.0
#
# Unless required by applicable law or agreed to in writing, software
# distributed under the License is distributed on an "AS IS" BASIS,
# WITHOUT WARRANTIES OR CONDITIONS OF ANY KIND, either express or implied.
# See the License for the specific language governing permissions and
# limitations under the License.

from __future__ import absolute_import
from __future__ import division
from __future__ import print_function

import os
import sys
import time
import shutil
import hashlib
import tarfile
import zipfile
import requests
import os.path as osp
from tqdm import tqdm

from .logger import get_logger

PPGAN_HOME = os.path.expanduser("~/.cache/ppgan/")

DOWNLOAD_RETRY_LIMIT = 3


def is_url(path):
    """
    Whether path is URL.
    Args:
        path (string): URL string or not.
    """
    return path.startswith('http://') or path.startswith('https://')


def _map_path(url, root_dir):
    # parse path after download under root_dir
    fname = osp.split(url)[-1]
    fpath = fname
    return osp.join(root_dir, fpath)


def get_path_from_url(url, md5sum=None, check_exist=True):
    """ Download from given url to root_dir.
    if file or directory specified by url is exists under
    root_dir, return the path directly, otherwise download
    from url and decompress it, return the path.

    Args:
        url (str): download url
        md5sum (str): md5 sum of download package

    Returns:
        str: a local path to save downloaded models & weights & datasets.
    """

    from paddle.fluid.dygraph.parallel import ParallelEnv

    assert is_url(url), "downloading from {} not a url".format(url)
    root_dir = PPGAN_HOME
    # parse path after download to decompress under root_dir
    fullpath = _map_path(url, root_dir)

    logger = get_logger('ppgan')
    if osp.exists(fullpath) and check_exist and _md5check(fullpath, md5sum):
        logger = get_logger('ppgan')
        logger.info("Found {}".format(fullpath))
    else:
        if ParallelEnv().local_rank == 0:
            fullpath = _download(url, root_dir, md5sum)
        else:
            while not os.path.exists(fullpath):
                time.sleep(1)

    if ParallelEnv().local_rank == 0:
        if tarfile.is_tarfile(fullpath) or zipfile.is_zipfile(fullpath):
            fullpath = _decompress(fullpath)

    return fullpath


def _download(url, path, md5sum=None):
    """
    Download from url, save to path.

    url (str): download url
    path (str): download to given path
    """
    if not osp.exists(path):
        os.makedirs(path)

    fname = osp.split(url)[-1]
    fullname = osp.join(path, fname)
    retry_cnt = 0
    logger = get_logger('ppgan')
    while not (osp.exists(fullname) and _md5check(fullname, md5sum)):
        if retry_cnt < DOWNLOAD_RETRY_LIMIT:
            retry_cnt += 1
        else:
            raise RuntimeError("Download from {} failed. "
                               "Retry limit reached".format(url))

        logger = get_logger('ppgan')
        logger.info("Downloading {} from {} to {}".format(fname, url, fullname))

        req = requests.get(url, stream=True)
        if req.status_code != 200:
            raise RuntimeError("Downloading from {} failed with code "
                               "{}!".format(url, req.status_code))

        # For protecting download interupted, download to
        # tmp_fullname firstly, move tmp_fullname to fullname
        # after download finished
        tmp_fullname = fullname + "_tmp"
        total_size = req.headers.get('content-length')
        with open(tmp_fullname, 'wb') as f:
            if total_size:
                with tqdm(total=(int(total_size) + 1023) // 1024) as pbar:
                    for chunk in req.iter_content(chunk_size=1024):
                        f.write(chunk)
                        pbar.update(1)
            else:
                for chunk in req.iter_content(chunk_size=1024):
                    if chunk:
                        f.write(chunk)
        shutil.move(tmp_fullname, fullname)
    return fullname


def _md5check(fullname, md5sum=None):
    if md5sum is None:
        return True
<<<<<<< HEAD
=======

>>>>>>> 5519d095
    logger = get_logger('ppgan')
    logger.info("File {} md5 checking...".format(fullname))
    md5 = hashlib.md5()
    with open(fullname, 'rb') as f:
        for chunk in iter(lambda: f.read(4096), b""):
            md5.update(chunk)
    calc_md5sum = md5.hexdigest()

    if calc_md5sum != md5sum:
        logger.info("File {} md5 check failed, {}(calc) != "
                    "{}(base)".format(fullname, calc_md5sum, md5sum))
        return False
    return True


def _decompress(fname):
    """
    Decompress for zip and tar file
    """
    logger = get_logger('ppgan')
<<<<<<< HEAD
=======

>>>>>>> 5519d095
    logger.info("Decompressing {}...".format(fname))

    # For protecting decompressing interupted,
    # decompress to fpath_tmp directory firstly, if decompress
    # successed, move decompress files to fpath and delete
    # fpath_tmp and remove download compress file.

    if tarfile.is_tarfile(fname):
        uncompressed_path = _uncompress_file_tar(fname)
    elif zipfile.is_zipfile(fname):
        uncompressed_path = _uncompress_file_zip(fname)
    else:
        raise TypeError("Unsupport compress file type {}".format(fname))

    return uncompressed_path


def _uncompress_file_zip(filepath):
    files = zipfile.ZipFile(filepath, 'r')
    file_list = files.namelist()

    file_dir = os.path.dirname(filepath)

    if _is_a_single_file(file_list):
        rootpath = file_list[0]
        uncompressed_path = os.path.join(file_dir, rootpath)

        for item in file_list:
            files.extract(item, file_dir)

    elif _is_a_single_dir(file_list):
        rootpath = os.path.splitext(file_list[0])[0].strip(os.sep).split(
            os.sep)[-1]
        uncompressed_path = os.path.join(file_dir, rootpath)

        for item in file_list:
            files.extract(item, file_dir)

    else:
        rootpath = os.path.splitext(filepath)[0].split(os.sep)[-1]
        uncompressed_path = os.path.join(file_dir, rootpath)
        if not os.path.exists(uncompressed_path):
            os.makedirs(uncompressed_path)
        for item in file_list:
            files.extract(item, os.path.join(file_dir, rootpath))

    files.close()

    return uncompressed_path


def _uncompress_file_tar(filepath, mode="r:*"):
    files = tarfile.open(filepath, mode)
    file_list = files.getnames()

    file_dir = os.path.dirname(filepath)

    if _is_a_single_file(file_list):
        rootpath = file_list[0]
        uncompressed_path = os.path.join(file_dir, rootpath)
        for item in file_list:
            files.extract(item, file_dir)
    elif _is_a_single_dir(file_list):
        rootpath = os.path.splitext(file_list[0])[0].split(os.sep)[-1]
        uncompressed_path = os.path.join(file_dir, rootpath)
        for item in file_list:
            files.extract(item, file_dir)
    else:
        rootpath = os.path.splitext(filepath)[0].split(os.sep)[-1]
        uncompressed_path = os.path.join(file_dir, rootpath)
        if not os.path.exists(uncompressed_path):
            os.makedirs(uncompressed_path)

        for item in file_list:
            files.extract(item, os.path.join(file_dir, rootpath))

    files.close()

    return uncompressed_path


def _is_a_single_file(file_list):
    if len(file_list) == 1 and file_list[0].find(os.sep) < -1:
        return True
    return False


def _is_a_single_dir(file_list):
    file_name = file_list[0].split(os.sep)[0]
    for i in range(1, len(file_list)):
        if file_name != file_list[i].split(os.sep)[0]:
            return False
    return True<|MERGE_RESOLUTION|>--- conflicted
+++ resolved
@@ -140,10 +140,7 @@
 def _md5check(fullname, md5sum=None):
     if md5sum is None:
         return True
-<<<<<<< HEAD
-=======
-
->>>>>>> 5519d095
+
     logger = get_logger('ppgan')
     logger.info("File {} md5 checking...".format(fullname))
     md5 = hashlib.md5()
@@ -164,10 +161,6 @@
     Decompress for zip and tar file
     """
     logger = get_logger('ppgan')
-<<<<<<< HEAD
-=======
-
->>>>>>> 5519d095
     logger.info("Decompressing {}...".format(fname))
 
     # For protecting decompressing interupted,

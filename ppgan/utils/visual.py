#   Copyright (c) 2020 PaddlePaddle Authors. All Rights Reserve.
#
# Licensed under the Apache License, Version 2.0 (the "License");
# you may not use this file except in compliance with the License.
# You may obtain a copy of the License at
#
#     http://www.apache.org/licenses/LICENSE-2.0
#
# Unless required by applicable law or agreed to in writing, software
# distributed under the License is distributed on an "AS IS" BASIS,
# WITHOUT WARRANTIES OR CONDITIONS OF ANY KIND, either express or implied.
# See the License for the specific language governing permissions and
# limitations under the License.

import math
import paddle
import numpy as np
from PIL import Image

irange = range


def make_grid(tensor, nrow=8, normalize=False, range=None, scale_each=False):
    """Make a grid of images.
    Args:
        tensor (Tensor or list): 4D mini-batch Tensor of shape (B x C x H x W)
            or a list of images all of the same size.
        nrow (int, optional): Number of images displayed in each row of the grid.
            The final grid size is ``(B / nrow, nrow)``. Default: ``8``.
        normalize (bool, optional): If True, shift the image to the range (0, 1),
            by the min and max values specified by :attr:`range`. Default: ``False``.
        range (tuple, optional): tuple (min, max) where min and max are numbers,
            then these numbers are used to normalize the image. By default, min and max
            are computed from the tensor.
        scale_each (bool, optional): If ``True``, scale each image in the batch of
            images separately rather than the (min, max) over all images. Default: ``False``.
    """
    if not (isinstance(tensor, paddle.Tensor) or
            (isinstance(tensor, list)
             and all(isinstance(t, paddle.Tensor) for t in tensor))):
        raise TypeError('tensor or list of tensors expected, got {}'.format(
            type(tensor)))

    # if list of tensors, convert to a 4D mini-batch Tensor
    if isinstance(tensor, list):
        tensor = paddle.stack(tensor, 0)

    if tensor.dim() == 2:  # single image H x W
        tensor = tensor.unsqueeze(0)
    if tensor.dim() == 3:  # single image
        if tensor.shape[0] == 1:  # if single-channel, convert to 3-channel
            tensor = paddle.concat([tensor, tensor, tensor], 0)
        tensor = tensor.unsqueeze(0)

    if tensor.dim() == 4 and tensor.shape[1] == 1:  # single-channel images
        tensor = paddle.concat([tensor, tensor, tensor], 1)

    if normalize is True:
        tensor = tensor.astype(tensor.dtype)  # avoid modifying tensor in-place
        if range is not None:
            assert isinstance(range, tuple), \
                "range has to be a tuple (min, max) if specified. min and max are numbers"

        def norm_ip(img, min, max):
            img[:] = img.clip(min=min, max=max)
            img[:] = (img - min) / (max - min + 1e-5)

        def norm_range(t, range):
            if range is not None:
                norm_ip(t, range[0], range[1])
            else:
                norm_ip(t, float(t.min()), float(t.max()))

        if scale_each is True:
            for t in tensor:  # loop over mini-batch dimension
                norm_range(t, range)
        else:
            norm_range(tensor, range)

    if tensor.shape[0] == 1:
        return tensor.squeeze(0)

    # make the mini-batch of images into a grid
    nmaps = tensor.shape[0]
    xmaps = min(nrow, nmaps)
    ymaps = int(math.ceil(float(nmaps) / xmaps))
    height, width = int(tensor.shape[2]), int(tensor.shape[3])
    num_channels = tensor.shape[1]
    canvas = paddle.zeros((num_channels, height * ymaps, width * xmaps),
                          dtype=tensor.dtype)
    k = 0
    for y in irange(ymaps):
        for x in irange(xmaps):
            if k >= nmaps:
                break
            canvas[:, y * height:(y + 1) * height,
                   x * width:(x + 1) * width] = tensor[k]
            k = k + 1
    return canvas


def tensor2img(input_image, min_max=(-1., 1.), image_num=1, imtype=np.uint8):
    """"Converts a Tensor array into a numpy image array.

    Parameters:
        input_image (tensor) --  the input image tensor array
        image_num (int)      --  the convert iamge numbers
        imtype (type)        --  the desired type of the converted numpy array
    """
    def processing(im, transpose=True):
        """"processing one numpy image.

        Parameters:
            im (tensor) --  the input image numpy array
        """
        if im.shape[0] == 1:  # grayscale to RGB
            im = np.tile(im, (3, 1, 1))
        im = im.clip(min_max[0], min_max[1])
        im = (im - min_max[0]) / (min_max[1] - min_max[0])
        im = im * 255.0  # scaling
        im = np.transpose(im, (1, 2, 0)) if transpose else im  # tranpose
        return im

    if not isinstance(input_image, np.ndarray):
        image_numpy = input_image.numpy()  # convert it into a numpy array
<<<<<<< HEAD
        if len(image_numpy.shape) == 4:
            image_numpy = image_numpy[0]
        if image_numpy.shape[0] == 1:  # grayscale to RGB
            image_numpy = np.tile(image_numpy, (3, 1, 1))
        image_numpy = image_numpy.clip(min_max[0], min_max[1])
        image_numpy = (image_numpy - min_max[0]) / (min_max[1] - min_max[0])
        if imtype == np.uint8:
            image_numpy = (np.transpose(
                image_numpy,
                (1, 2, 0))) * 255.0  # post-processing: tranpose and scaling
=======
        ndim = image_numpy.ndim
        if ndim == 4:
            image_numpy = image_numpy[0:image_num]
        elif ndim == 3:
            # NOTE for eval mode, need add dim
            image_numpy = np.expand_dims(image_numpy, 0)
            image_num = 1
        else:
            raise ValueError(
                "Image numpy ndim is {} not 3 or 4, Please check data".format(
                    ndim))

        if image_num == 1:
            # for one image, log HWC image
            image_numpy = processing(image_numpy[0])
        else:
            # for more image, log NCHW image
            image_numpy = np.stack(
                [processing(im, transpose=False) for im in image_numpy])

>>>>>>> 05483bee
    else:  # if it is a numpy array, do nothing
        image_numpy = input_image
    image_numpy = image_numpy.round()
    return image_numpy.astype(imtype)


def save_image(image_numpy, image_path, aspect_ratio=1.0):
    """Save a numpy image to the disk

    Parameters:
        image_numpy (numpy array) -- input numpy array
        image_path (str)          -- the path of the image
    """

    image_pil = Image.fromarray(image_numpy)
    h, w, _ = image_numpy.shape

    if aspect_ratio > 1.0:
        image_pil = image_pil.resize((h, int(w * aspect_ratio)), Image.BICUBIC)
    if aspect_ratio < 1.0:
        image_pil = image_pil.resize((int(h / aspect_ratio), w), Image.BICUBIC)
    image_pil.save(image_path)


def mask2image(mask: np.array, format="HWC"):
    H, W = mask.shape

    canvas = np.zeros((H, W, 3), dtype=np.uint8)
    for i in range(int(mask.max())):
        color = np.random.rand(1, 1, 3) * 255
        canvas += (mask == i)[:, :, None] * color.astype(np.uint8)
    return canvas<|MERGE_RESOLUTION|>--- conflicted
+++ resolved
@@ -107,34 +107,23 @@
         image_num (int)      --  the convert iamge numbers
         imtype (type)        --  the desired type of the converted numpy array
     """
-    def processing(im, transpose=True):
+    def processing(img, transpose=True):
         """"processing one numpy image.
 
         Parameters:
             im (tensor) --  the input image numpy array
         """
-        if im.shape[0] == 1:  # grayscale to RGB
-            im = np.tile(im, (3, 1, 1))
-        im = im.clip(min_max[0], min_max[1])
-        im = (im - min_max[0]) / (min_max[1] - min_max[0])
-        im = im * 255.0  # scaling
-        im = np.transpose(im, (1, 2, 0)) if transpose else im  # tranpose
-        return im
+        if img.shape[0] == 1:  # grayscale to RGB
+            img = np.tile(img, (3, 1, 1))
+        img = img.clip(min_max[0], min_max[1])
+        img = (img - min_max[0]) / (min_max[1] - min_max[0])
+        if imtype == np.uint8:
+            img = img * 255.0  # scaling
+        img = np.transpose(img, (1, 2, 0)) if transpose else img  # tranpose
+        return img
 
     if not isinstance(input_image, np.ndarray):
         image_numpy = input_image.numpy()  # convert it into a numpy array
-<<<<<<< HEAD
-        if len(image_numpy.shape) == 4:
-            image_numpy = image_numpy[0]
-        if image_numpy.shape[0] == 1:  # grayscale to RGB
-            image_numpy = np.tile(image_numpy, (3, 1, 1))
-        image_numpy = image_numpy.clip(min_max[0], min_max[1])
-        image_numpy = (image_numpy - min_max[0]) / (min_max[1] - min_max[0])
-        if imtype == np.uint8:
-            image_numpy = (np.transpose(
-                image_numpy,
-                (1, 2, 0))) * 255.0  # post-processing: tranpose and scaling
-=======
         ndim = image_numpy.ndim
         if ndim == 4:
             image_numpy = image_numpy[0:image_num]
@@ -155,7 +144,6 @@
             image_numpy = np.stack(
                 [processing(im, transpose=False) for im in image_numpy])
 
->>>>>>> 05483bee
     else:  # if it is a numpy array, do nothing
         image_numpy = input_image
     image_numpy = image_numpy.round()

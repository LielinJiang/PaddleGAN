--- conflicted
+++ resolved
@@ -62,11 +62,7 @@
     def __getitem__(self, idx):
         if self.is_train:
             img_a_path = self.data_infos_a[idx % self.size_a]['path']
-<<<<<<< HEAD
-            idx_b = random.randint(0, self.size_b)
-=======
             idx_b = random.randint(0, self.size_b - 1)
->>>>>>> 5519d095
             img_b_path = self.data_infos_b[idx_b]['path']
             datas = dict(A_path=img_a_path, B_path=img_b_path)
         else:
